--- conflicted
+++ resolved
@@ -319,7 +319,6 @@
         variables:
           name: junit.junit
           version: "4.11"
-<<<<<<< HEAD
     k8s-deprecated-api-001:
       description: Check for usage of deprecated Kubernetes API versions
       category: potential
@@ -348,7 +347,6 @@
           removed-in: v1.16.0
           replacement-API: apps/v1
       effort: 2
-=======
     jboss-eap5-7-xml-02000:
       description: ""
       category: potential
@@ -359,7 +357,6 @@
           data: module
           innerText: "\n        jboss-example-service\n    "
           matchingXML: <service>jboss-example-service</service>
->>>>>>> cf27d932
     lang-ref-001:
       description: ""
       category: potential
