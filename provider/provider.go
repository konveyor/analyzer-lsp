--- conflicted
+++ resolved
@@ -125,13 +125,11 @@
 	Proxy        *Proxy       `yaml:"proxyConfig,omitempty" json:"proxyConfig,omitempty"`
 	InitConfig   []InitConfig `yaml:"initConfig,omitempty" json:"initConfig,omitempty"`
 	ContextLines int
-<<<<<<< HEAD
 	LogLevel     *int `yaml:"logLevel,omitempty" json:"logLevel,omitempty"`
-=======
+
 	// PrepareProgressReporter is an optional interface for reporting progress during Prepare() phase.
 	// Used by GRPC providers to report progress during provider initialization.
 	PrepareProgressReporter PrepareProgressReporter `yaml:"-" json:"-"`
->>>>>>> d427b5ad
 }
 
 type Proxy httpproxy.Config
