package java

import (
	"context"
	"fmt"
	"net/url"
	"os"
	"os/exec"
	"path/filepath"
	"strconv"
	"strings"

	"github.com/konveyor/analyzer-lsp/lsp/protocol"
	"github.com/konveyor/analyzer-lsp/provider"
	"go.lsp.dev/uri"
)

const (
	LINE_NUMBER_EXTRA_KEY = "lineNumber"
	KIND_EXTRA_KEY        = "kind"
	SYMBOL_NAME_KEY       = "name"
	FILE_KEY              = "file"
)

func (p *javaServiceClient) filterVariableDeclaration(symbols []protocol.WorkspaceSymbol) ([]provider.IncidentContext, error) {
	incidents := []provider.IncidentContext{}
	for _, ref := range symbols {
		incident, err := p.convertToIncidentContext(ref)
		if err != nil {
			return nil, err
		}
		incidents = append(incidents, incident)
	}
	return incidents, nil
}

func (p *javaServiceClient) filterModulesImports(symbols []protocol.WorkspaceSymbol) ([]provider.IncidentContext, error) {
	incidents := []provider.IncidentContext{}
	for _, symbol := range symbols {
		if symbol.Kind != protocol.Module {
			continue
		}
		incident, err := p.convertToIncidentContext(symbol)
		if err != nil {
			return nil, err
		}
		incidents = append(incidents, incident)
	}
	return incidents, nil
}

func (p *javaServiceClient) filterTypesInheritance(symbols []protocol.WorkspaceSymbol) ([]provider.IncidentContext, error) {
	incidents := []provider.IncidentContext{}
	for _, symbol := range symbols {
		incident, err := p.convertToIncidentContext(symbol)
		if err != nil {
			return nil, err
		}
		incidents = append(incidents, incident)
	}

	return incidents, nil
}

func (p *javaServiceClient) filterTypeReferences(ctx context.Context, symbols []protocol.WorkspaceSymbol) ([]provider.IncidentContext, error) {
	incidents := []provider.IncidentContext{}
	for _, symbol := range symbols {
		references := p.GetAllReferences(ctx, symbol)

		for _, ref := range references {
			incident, err := p.convertSymbolRefToIncidentContext(symbol, ref)
			if err != nil {
				return nil, err
			}
			incidents = append(incidents, incident)
		}
	}
	return incidents, nil
}

func (p *javaServiceClient) filterDefault(symbols []protocol.WorkspaceSymbol) ([]provider.IncidentContext, error) {
	incidents := []provider.IncidentContext{}
	for _, symbol := range symbols {
		incident, err := p.convertToIncidentContext(symbol)
		if err != nil {
			return nil, err
		}
		incidents = append(incidents, incident)
	}
	return incidents, nil
}

// TODO: we will probably want to filter symbols bassed on if in any way the method is being used in the code directly.
// This will need to be part of a "filtration" concept that windup has. Searching partiular subsets of things (just the application, applicatoin + corp libraries and the everything.)
// Today this is just giving everything.
func (p *javaServiceClient) filterMethodSymbols(symbols []protocol.WorkspaceSymbol) ([]provider.IncidentContext, error) {
	incidents := []provider.IncidentContext{}
	for _, symbol := range symbols {
		incident, err := p.convertToIncidentContext(symbol)
		if err != nil {
			return nil, err
		}
		incidents = append(incidents, incident)

	}
	return incidents, nil

}

func (p *javaServiceClient) filterConstructorSymbols(ctx context.Context, symbols []protocol.WorkspaceSymbol) ([]provider.IncidentContext, error) {

	incidents := []provider.IncidentContext{}
	for _, symbol := range symbols {
		references := p.GetAllReferences(ctx, symbol)
		for _, ref := range references {
			incident, err := p.convertSymbolRefToIncidentContext(symbol, ref)
			if err != nil {
				return nil, err
			}
			incidents = append(incidents, incident)
		}
	}
	return incidents, nil
}

func (p *javaServiceClient) convertToIncidentContext(symbol protocol.WorkspaceSymbol) (provider.IncidentContext, error) {
	var locationURI protocol.DocumentURI
	var locationRange protocol.Range
	switch x := symbol.Location.Value.(type) {
	case protocol.Location:
		locationURI = x.URI
		locationRange = x.Range
	case protocol.PLocationMsg_workspace_symbol:
		locationURI = x.URI
		locationRange = protocol.Range{}
	default:
		locationURI = ""
		locationRange = protocol.Range{}
	}

	u, err := p.getURI(locationURI)
	if err != nil {
		return provider.IncidentContext{}, err
	}

<<<<<<< HEAD
	lineNumber := int(locationRange.Start.Line)
=======
	lineNumber := int(symbol.Location.Range.Start.Line) + 1
>>>>>>> dca2d151
	incident := provider.IncidentContext{
		FileURI:    u,
		LineNumber: &lineNumber,
		Variables: map[string]interface{}{

			KIND_EXTRA_KEY:  symbolKindToString(symbol.Kind),
			SYMBOL_NAME_KEY: symbol.Name,
			FILE_KEY:        u,
		},
	}
	if locationRange.Start.Line == 0 && locationRange.Start.Character == 0 && locationRange.End.Line == 0 && locationRange.End.Character == 0 {
		return incident, nil
	}
	incident.CodeLocation = &provider.Location{
		StartPosition: provider.Position{
			Line:      float64(locationRange.Start.Line),
			Character: float64(locationRange.Start.Character),
		},
		EndPosition: provider.Position{
			Line:      float64(locationRange.End.Line),
			Character: float64(locationRange.End.Character),
		},
	}
	return incident, nil
}

func (p *javaServiceClient) convertSymbolRefToIncidentContext(symbol protocol.WorkspaceSymbol, ref protocol.Location) (provider.IncidentContext, error) {
	u, err := p.getURI(ref.URI)
	if err != nil {
		return provider.IncidentContext{}, err
	}

	incident := provider.IncidentContext{
		FileURI: u,
		Variables: map[string]interface{}{
			KIND_EXTRA_KEY:  symbolKindToString(symbol.Kind),
			SYMBOL_NAME_KEY: symbol.Name,
			FILE_KEY:        u,
		},
	}
	if ref.Range.Start.Line == 0 && ref.Range.Start.Character == 0 && ref.Range.End.Line == 0 && ref.Range.End.Character == 0 {
		return incident, nil
	}

	incident.CodeLocation = &provider.Location{
		StartPosition: provider.Position{
			Line:      float64(ref.Range.Start.Line),
			Character: float64(ref.Range.Start.Character),
		},
		EndPosition: provider.Position{
			Line:      float64(ref.Range.End.Line),
			Character: float64(ref.Range.End.Character),
		},
	}
	lineNumber := int(ref.Range.Start.Line) + 1
	incident.LineNumber = &lineNumber

	return incident, nil

}

func (p *javaServiceClient) getURI(refURI string) (uri.URI, error) {
	if !strings.HasPrefix(refURI, FILE_URI_PREFIX) {
		return uri.Parse(refURI)
	}

	u, err := url.Parse(refURI)
	if err != nil {
		return uri.URI(""), err
	}

	// Decompile the jar
	sourceRange, err := strconv.ParseBool(u.Query().Get("source-range"))
	if err != nil {
		// then we got some response that does not make sense or should not be valid
		return uri.URI(""), fmt.Errorf("unable to get konveyor-jdt source range query parameter")
	}
	packageName := u.Query().Get("packageName")

	var jarPath string
	if sourceRange {
		// If there is a source range, we know we know there is a sources jar
		jarName := filepath.Base(u.Path)
		s := strings.TrimSuffix(jarName, ".jar")
		s = fmt.Sprintf("%v-sources.jar", s)
		jarPath = filepath.Join(filepath.Dir(u.Path), s)
	} else {
		jarName := filepath.Base(u.Path)
		jarPath = filepath.Join(filepath.Dir(u.Path), jarName)
	}
	path := filepath.Join(strings.Split(strings.TrimSuffix(packageName, ".class"), ".")...)

	javaFileName := fmt.Sprintf("%s.java", filepath.Base(path))
	if i := strings.Index(javaFileName, "$"); i > 0 {
		javaFileName = fmt.Sprintf("%v.java", javaFileName[0:i])
	}

	javaFileAbsolutePath := filepath.Join(filepath.Dir(jarPath), filepath.Dir(path), javaFileName)

	// attempt to decompile when directory for the expected java file doesn't exist
	// if directory exists, assume .java file is present within, this avoids decompiling every Jar
	if _, err := os.Stat(filepath.Dir(javaFileAbsolutePath)); err != nil {
		cmd := exec.Command("jar", "xf", filepath.Base(jarPath))
		cmd.Dir = filepath.Dir(jarPath)
		err := cmd.Run()
		if err != nil {
			fmt.Printf("\n java error%v", err)
			return "", err
		}
	}

	return uri.New(javaFileAbsolutePath), nil

}<|MERGE_RESOLUTION|>--- conflicted
+++ resolved
@@ -143,11 +143,8 @@
 		return provider.IncidentContext{}, err
 	}
 
-<<<<<<< HEAD
-	lineNumber := int(locationRange.Start.Line)
-=======
-	lineNumber := int(symbol.Location.Range.Start.Line) + 1
->>>>>>> dca2d151
+	lineNumber := int(locationRange.Start.Line) + 1
+  
 	incident := provider.IncidentContext{
 		FileURI:    u,
 		LineNumber: &lineNumber,
