--- conflicted
+++ resolved
@@ -123,8 +123,7 @@
 	return refs
 }
 
-<<<<<<< HEAD
-func (p *javaServiceClient) GetAllReferences(symbol protocol.WorkspaceSymbol) []protocol.Location {
+func (p *javaServiceClient) GetAllReferences(ctx context.Context, symbol protocol.WorkspaceSymbol) []protocol.Location {
 	var locationURI protocol.DocumentURI
 	var locationRange protocol.Range
 	switch x := symbol.Location.Value.(type) {
@@ -140,10 +139,6 @@
 	}
 
 	if strings.Contains(locationURI, FILE_URI_PREFIX) {
-=======
-func (p *javaServiceClient) GetAllReferences(ctx context.Context, symbol protocol.WorkspaceSymbol) []protocol.Location {
-	if strings.Contains(symbol.Location.URI, FILE_URI_PREFIX) {
->>>>>>> b9bce952
 		return []protocol.Location{
 			{
 				URI:   locationURI,
