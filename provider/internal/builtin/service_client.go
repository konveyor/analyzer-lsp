--- conflicted
+++ resolved
@@ -126,19 +126,11 @@
 		}
 		xmlFiles, err := findXMLFiles(p.config.Location, cond.XMLPublicID.Filepaths)
 		if err != nil {
-<<<<<<< HEAD
 			return response, fmt.Errorf("Unable to find XML files: %v", err)
 		}
 
 		for _, file := range xmlFiles {
 			nodes, err := queryXMLFile(file, query)
-=======
-			return response, fmt.Errorf("unable to find files using pattern `%s`: %v", patterns, err)
-		}
-
-		for _, file := range xmlFiles {
-			f, err := os.Open(file)
->>>>>>> c9bf1b6b
 			if err != nil {
 				continue
 			}
@@ -377,7 +369,6 @@
 	return matches, err
 }
 
-<<<<<<< HEAD
 func findXMLFiles(baseLocation string, filePaths []string) (xmlFiles []string, err error) {
 	patterns := []string{"*.xml", "*.xhtml"}
 	// TODO(fabianvf): how should we scope the files searched here?
@@ -417,7 +408,8 @@
 	}
 	nodes = xmlquery.QuerySelectorAll(doc, query)
 	return
-=======
+}
+
 type walkResult struct {
 	positionParams protocol.TextDocumentPositionParams
 	match          string
@@ -498,5 +490,4 @@
 			lineNumber++
 		}
 	}
->>>>>>> c9bf1b6b
 }