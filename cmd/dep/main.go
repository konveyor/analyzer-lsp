--- conflicted
+++ resolved
@@ -25,13 +25,8 @@
 }
 
 type DepsTreeItem struct {
-<<<<<<< HEAD
 	Provider     string                `yaml:"Provider"`
 	Dependencies []provider.DepDAGItem `yaml:"Dependencies"`
-=======
-	Provider     string                          `yaml:"Provider"`
-	Dependencies map[provider.Dep][]provider.Dep `yaml:"Dependencies"`
->>>>>>> 2ca96223
 }
 
 func main() {
@@ -75,54 +70,32 @@
 	var depsFlat []DepsFlatItem
 	var depsTree []DepsTreeItem
 	for name, prov := range providers {
-		if !prov.HasCapability("dependency") {
+		if !provider.HasCapability(prov.Capabilities(), "dependency") {
 			log.Info("provider does not have dependency capability", "provider", name)
 			continue
 		}
 
 		if *treeOutput {
-<<<<<<< HEAD
-
 			deps, _, err := prov.GetDependenciesDAG()
-=======
-			providerDeps := DepsTreeItem{
-				Provider:     name,
-				Dependencies: make(map[provider.Dep][]provider.Dep),
-			}
-			deps, _, err := prov.GetDependenciesLinkedList()
->>>>>>> 2ca96223
 			if err != nil {
 				log.Error(err, "failed to get list of dependencies for provider", "provider", name)
 				continue
 			}
-<<<<<<< HEAD
 			providerDeps := DepsTreeItem{
 				Provider:     name,
 				Dependencies: deps,
-=======
-			for parentDep, transitiveDeps := range deps {
-				providerDeps.Dependencies[parentDep] = transitiveDeps
->>>>>>> 2ca96223
 			}
 			depsTree = append(depsTree, providerDeps)
 		} else {
-			providerDeps := DepsFlatItem{
-				Provider:     name,
-				Dependencies: make([]provider.Dep, 0),
-			}
 			deps, _, err := prov.GetDependencies()
 			if err != nil {
 				log.Error(err, "failed to get list of dependencies for provider", "provider", name)
 				continue
 			}
-<<<<<<< HEAD
 			providerDeps := DepsFlatItem{
 				Provider:     name,
 				Dependencies: deps,
 			}
-=======
-			providerDeps.Dependencies = append(providerDeps.Dependencies, deps...)
->>>>>>> 2ca96223
 			depsFlat = append(depsFlat, providerDeps)
 		}
 
